# -*- coding: utf-8 -*-
"""
    flaskbb.user.models
    ~~~~~~~~~~~~~~~~~~~~

    This module provides the models for the user.

    :copyright: (c) 2014 by the FlaskBB Team.
    :license: BSD, see LICENSE for more details.
"""
from datetime import datetime

from itsdangerous import TimedJSONWebSignatureSerializer as Serializer
from itsdangerous import SignatureExpired
from werkzeug.security import generate_password_hash, check_password_hash
from flask import current_app, url_for
from flask_login import UserMixin, AnonymousUserMixin

from flaskbb._compat import max_integer
from flaskbb.extensions import db, cache
from flaskbb.utils.settings import flaskbb_config
from flaskbb.utils.database import CRUDMixin
from flaskbb.forum.models import (Post, Topic, topictracker, TopicsRead,
                                  ForumsRead)
from flaskbb.message.models import Conversation


groups_users = db.Table(
    'groups_users',
    db.Column('user_id', db.Integer(), db.ForeignKey('users.id')),
    db.Column('group_id', db.Integer(), db.ForeignKey('groups.id')))


class Group(db.Model, CRUDMixin):
    __tablename__ = "groups"

    id = db.Column(db.Integer, primary_key=True)
    name = db.Column(db.String(255), unique=True, nullable=False)
    description = db.Column(db.Text)

    # Group types
    admin = db.Column(db.Boolean, default=False, nullable=False)
    super_mod = db.Column(db.Boolean, default=False, nullable=False)
    mod = db.Column(db.Boolean, default=False, nullable=False)
    guest = db.Column(db.Boolean, default=False, nullable=False)
    banned = db.Column(db.Boolean, default=False, nullable=False)

    # Moderator permissions (only available when the user a moderator)
    mod_edituser = db.Column(db.Boolean, default=False, nullable=False)
    mod_banuser = db.Column(db.Boolean, default=False, nullable=False)

    # User permissions
    editpost = db.Column(db.Boolean, default=True, nullable=False)
    deletepost = db.Column(db.Boolean, default=False, nullable=False)
    deletetopic = db.Column(db.Boolean, default=False, nullable=False)
    posttopic = db.Column(db.Boolean, default=True, nullable=False)
    postreply = db.Column(db.Boolean, default=True, nullable=False)

    # Methods
    def __repr__(self):
        """Set to a unique key specific to the object in the database.
        Required for cache.memoize() to work across requests.
        """
        return "<{} {}>".format(self.__class__.__name__, self.id)

<<<<<<< HEAD
=======
    def save(self):
        """Saves a group"""
        db.session.add(self)
        db.session.commit()
        return self

    def delete(self):
        """Deletes a group"""
        db.session.delete(self)
        db.session.commit()
        return self

    @classmethod
    def selectable_groups_choices(cls):
        return Group.query.order_by(Group.name.asc()).with_entities(
            Group.id, Group.name
        ).all()

    @classmethod
    def get_guest_group(cls):
        return Group.query.filter(cls.guest == True).first()

>>>>>>> 55fa2799

class User(db.Model, UserMixin, CRUDMixin):
    __tablename__ = "users"
    __searchable__ = ['username', 'email']

    id = db.Column(db.Integer, primary_key=True)
    username = db.Column(db.String(200), unique=True, nullable=False)
    email = db.Column(db.String(200), unique=True, nullable=False)
    _password = db.Column('password', db.String(120), nullable=False)
    date_joined = db.Column(db.DateTime, default=datetime.utcnow())
    lastseen = db.Column(db.DateTime, default=datetime.utcnow())
    birthday = db.Column(db.DateTime)
    gender = db.Column(db.String(10))
    website = db.Column(db.String(200))
    location = db.Column(db.String(100))
    signature = db.Column(db.Text)
    avatar = db.Column(db.String(200))
    notes = db.Column(db.Text)

    theme = db.Column(db.String(15))
    language = db.Column(db.String(15), default="en")

    posts = db.relationship("Post", backref="user", lazy="dynamic")
    topics = db.relationship("Topic", backref="user", lazy="dynamic")

    post_count = db.Column(db.Integer, default=0)

    primary_group_id = db.Column(db.Integer, db.ForeignKey('groups.id'),
                                 nullable=False)

    primary_group = db.relationship('Group', lazy="joined",
                                    backref="user_group", uselist=False,
                                    foreign_keys=[primary_group_id])

    secondary_groups = \
        db.relationship('Group',
                        secondary=groups_users,
                        primaryjoin=(groups_users.c.user_id == id),
                        backref=db.backref('users', lazy='dynamic'),
                        lazy='dynamic')

    tracked_topics = \
        db.relationship("Topic", secondary=topictracker,
                        primaryjoin=(topictracker.c.user_id == id),
                        backref=db.backref("topicstracked", lazy="dynamic"),
                        lazy="dynamic")

    # Properties
    @property
    def last_post(self):
        """Returns the latest post from the user"""

        return Post.query.filter(Post.user_id == self.id).\
            order_by(Post.date_created.desc()).first()

    @property
    def url(self):
        """Returns the url for the user"""
        return url_for("user.profile", username=self.username)

    @property
    def permissions(self):
        """Returns the permissions for the user"""
        return self.get_permissions()

    @property
    def groups(self):
        """Returns user groups"""
        return self.get_groups()

    @property
    def days_registered(self):
        """Returns the amount of days the user is registered."""
        days_registered = (datetime.utcnow() - self.date_joined).days
        if not days_registered:
            return 1
        return days_registered

    @property
    def topic_count(self):
        """Returns the thread count"""
        return Topic.query.filter(Topic.user_id == self.id).count()

    @property
    def posts_per_day(self):
        """Returns the posts per day count"""
        return round((float(self.post_count) / float(self.days_registered)), 1)

    @property
    def topics_per_day(self):
        """Returns the topics per day count"""
        return round((float(self.topic_count) / float(self.days_registered)), 1)

    # Methods
    def __repr__(self):
        """Set to a unique key specific to the object in the database.
        Required for cache.memoize() to work across requests.
        """
        return "<{} {}>".format(self.__class__.__name__, self.username)

    def _get_password(self):
        """Returns the hashed password"""
        return self._password

    def _set_password(self, password):
        """Generates a password hash for the provided password"""
        self._password = generate_password_hash(password)

    # Hide password encryption by exposing password field only.
    password = db.synonym('_password',
                          descriptor=property(_get_password,
                                              _set_password))

    def check_password(self, password):
        """Check passwords. If passwords match it returns true, else false"""

        if self.password is None:
            return False
        return check_password_hash(self.password, password)

    @classmethod
    def authenticate(cls, login, password):
        """A classmethod for authenticating users
        It returns true if the user exists and has entered a correct password

        :param login: This can be either a username or a email address.

        :param password: The password that is connected to username and email.
        """

        user = cls.query.filter(db.or_(User.username == login,
                                       User.email == login)).first()

        if user:
            authenticated = user.check_password(password)
        else:
            authenticated = False
        return user, authenticated

    def _make_token(self, data, timeout):
        s = Serializer(current_app.config['SECRET_KEY'], timeout)
        return s.dumps(data)

    def _verify_token(self, token):
        s = Serializer(current_app.config['SECRET_KEY'])
        data = None
        expired, invalid = False, False
        try:
            data = s.loads(token)
        except SignatureExpired:
            expired = True
        except Exception:
            invalid = True
        return expired, invalid, data

    def make_reset_token(self, expiration=3600):
        """Creates a reset token. The duration can be configured through the
        expiration parameter.

        :param expiration: The time in seconds how long the token is valid.
        """
        return self._make_token({'id': self.id, 'op': 'reset'}, expiration)

    def verify_reset_token(self, token):
        """Verifies a reset token. It returns three boolean values based on
        the state of the token (expired, invalid, data)

        :param token: The reset token that should be checked.
        """

        expired, invalid, data = self._verify_token(token)
        if data and data.get('id') == self.id and data.get('op') == 'reset':
            data = True
        else:
            data = False
        return expired, invalid, data

    def all_topics(self, page):
        """Returns a paginated result with all topics the user has created."""

        return Topic.query.filter(Topic.user_id == self.id).\
            filter(Post.topic_id == Topic.id).\
            order_by(Post.id.desc()).\
            paginate(page, flaskbb_config['TOPICS_PER_PAGE'], False)

    def all_posts(self, page):
        """Returns a paginated result with all posts the user has created."""

        return Post.query.filter(Post.user_id == self.id).\
            paginate(page, flaskbb_config['TOPICS_PER_PAGE'], False)

    def track_topic(self, topic):
        """Tracks the specified topic

        :param topic: The topic which should be added to the topic tracker.
        """
        if not self.is_tracking_topic(topic):
            self.tracked_topics.append(topic)
            return self

    def untrack_topic(self, topic):
        """Untracks the specified topic

        :param topic: The topic which should be removed from the
                      topic tracker.
        """
        if self.is_tracking_topic(topic):
            self.tracked_topics.remove(topic)
            return self

    def is_tracking_topic(self, topic):
        """Checks if the user is already tracking this topic

        :param topic: The topic which should be checked.
        """

        return self.tracked_topics.filter(
            topictracker.c.topic_id == topic.id).count() > 0

    def add_to_group(self, group):
        """Adds the user to the `group` if he isn't in it.

        :param group: The group which should be added to the user.
        """
        if not self.in_group(group):
            self.secondary_groups.append(group)
            return self

    def remove_from_group(self, group):
        """Removes the user from the `group` if he is in it.

        :param group: The group which should be removed from the user.
        """

        if self.in_group(group):
            self.secondary_groups.remove(group)
            return self

    def in_group(self, group):
        """Returns True if the user is in the specified group

        :param group: The group which should be checked.
        """

        return self.secondary_groups.filter(
            groups_users.c.group_id == group.id).count() > 0

    @cache.memoize(timeout=max_integer)
    def get_groups(self):
        """Returns all the groups the user is in."""
        return [self.primary_group] + list(self.secondary_groups)

    @cache.memoize(timeout=max_integer)
    def get_permissions(self, exclude=None):
        """Returns a dictionary with all the permissions the user has.

        :param exclude: a list with excluded permissions. default is None.
        """
        exclude = exclude or []
        exclude.extend(['id', 'name', 'description'])

        perms = {}
        groups = self.secondary_groups.all()
        groups.append(self.primary_group)
        for group in groups:
            for c in group.__table__.columns:
                # try if the permission already exists in the dictionary
                # and if the permission is true, set it to True
                try:
                    if not perms[c.name] and getattr(group, c.name):
                        perms[c.name] = True

                # if the permission doesn't exist in the dictionary
                # add it to the dictionary
                except KeyError:
                    # if the permission is in the exclude list,
                    # skip to the next permission
                    if c.name in exclude:
                        continue
                    perms[c.name] = getattr(group, c.name)
        return perms

    def invalidate_cache(self):
        """Invalidates this objects cached metadata."""
        cache.delete_memoized(self.get_permissions, self)
        cache.delete_memoized(self.get_groups, self)

    def ban(self):
        """Bans the user. Returns True upon success."""
        if not self.get_permissions()['banned']:
            banned_group = Group.query.filter(
                Group.banned == True
            ).first()

            self.primary_group_id = banned_group.id
            self.save()
            self.invalidate_cache()
            return True
        return False

    def unban(self):
        """Unbans the user. Returns True upon success."""
        if self.get_permissions()['banned']:
            member_group = Group.query.filter(
                Group.admin == False,
                Group.super_mod == False,
                Group.mod == False,
                Group.guest == False,
                Group.banned == False
            ).first()

            self.primary_group_id = member_group.id
            self.save()
            self.invalidate_cache()
            return True
        return False

    def save(self, groups=None):
        """Saves a user. If a list with groups is provided, it will add those
        to the secondary groups from the user.

        :param groups: A list with groups that should be added to the
                       secondary groups from user.
        """
        if groups:
            # TODO: Only remove/add groups that are selected
            secondary_groups = self.secondary_groups.all()
            for group in secondary_groups:
                self.remove_from_group(group)
            db.session.commit()

            for group in groups:
                # Do not add the primary group to the secondary groups
                if group.id == self.primary_group_id:
                    continue
                self.add_to_group(group)

            self.invalidate_cache()

        db.session.add(self)
        db.session.commit()
        return self

    def delete(self):
        """Deletes the User."""
        # This isn't done automatically...
        Conversation.query.filter_by(user_id=self.id).delete()
        ForumsRead.query.filter_by(user_id=self.id).delete()
        TopicsRead.query.filter_by(user_id=self.id).delete()

        # This should actually be handeld by the dbms.. but dunno why it doesnt
        # work here
        from flaskbb.forum.models import Forum

        last_post_forums = Forum.query.\
            filter_by(last_post_user_id=self.id).all()

        for forum in last_post_forums:
            forum.last_post_user_id = None
            forum.save()

        db.session.delete(self)
        db.session.commit()

        return self


class Guest(AnonymousUserMixin):
    @property
    def permissions(self):
        return self.get_permissions()

    @cache.memoize(timeout=max_integer)
    def get_permissions(self, exclude=None):
        """Returns a dictionary with all permissions the user has"""
        exclude = exclude or []
        exclude.extend(['id', 'name', 'description'])

        perms = {}
        # Get the Guest group
        group = Group.query.filter_by(guest=True).first()
        for c in group.__table__.columns:
            if c.name in exclude:
                continue
            perms[c.name] = getattr(group, c.name)
        return perms

    @classmethod
    def invalidate_cache(cls):
        """Invalidates this objects cached metadata."""

        cache.delete_memoized(cls.get_permissions, cls)<|MERGE_RESOLUTION|>--- conflicted
+++ resolved
@@ -63,20 +63,6 @@
         """
         return "<{} {}>".format(self.__class__.__name__, self.id)
 
-<<<<<<< HEAD
-=======
-    def save(self):
-        """Saves a group"""
-        db.session.add(self)
-        db.session.commit()
-        return self
-
-    def delete(self):
-        """Deletes a group"""
-        db.session.delete(self)
-        db.session.commit()
-        return self
-
     @classmethod
     def selectable_groups_choices(cls):
         return Group.query.order_by(Group.name.asc()).with_entities(
@@ -87,7 +73,6 @@
     def get_guest_group(cls):
         return Group.query.filter(cls.guest == True).first()
 
->>>>>>> 55fa2799
 
 class User(db.Model, UserMixin, CRUDMixin):
     __tablename__ = "users"
@@ -284,6 +269,7 @@
 
         :param topic: The topic which should be added to the topic tracker.
         """
+
         if not self.is_tracking_topic(topic):
             self.tracked_topics.append(topic)
             return self
@@ -294,6 +280,7 @@
         :param topic: The topic which should be removed from the
                       topic tracker.
         """
+
         if self.is_tracking_topic(topic):
             self.tracked_topics.remove(topic)
             return self
@@ -312,6 +299,7 @@
 
         :param group: The group which should be added to the user.
         """
+
         if not self.in_group(group):
             self.secondary_groups.append(group)
             return self
@@ -346,6 +334,7 @@
 
         :param exclude: a list with excluded permissions. default is None.
         """
+
         exclude = exclude or []
         exclude.extend(['id', 'name', 'description'])
 
@@ -372,11 +361,13 @@
 
     def invalidate_cache(self):
         """Invalidates this objects cached metadata."""
+
         cache.delete_memoized(self.get_permissions, self)
         cache.delete_memoized(self.get_groups, self)
 
     def ban(self):
         """Bans the user. Returns True upon success."""
+
         if not self.get_permissions()['banned']:
             banned_group = Group.query.filter(
                 Group.banned == True
@@ -390,6 +381,7 @@
 
     def unban(self):
         """Unbans the user. Returns True upon success."""
+
         if self.get_permissions()['banned']:
             member_group = Group.query.filter(
                 Group.admin == False,
@@ -412,6 +404,7 @@
         :param groups: A list with groups that should be added to the
                        secondary groups from user.
         """
+
         if groups:
             # TODO: Only remove/add groups that are selected
             secondary_groups = self.secondary_groups.all()
@@ -433,6 +426,7 @@
 
     def delete(self):
         """Deletes the User."""
+
         # This isn't done automatically...
         Conversation.query.filter_by(user_id=self.id).delete()
         ForumsRead.query.filter_by(user_id=self.id).delete()
