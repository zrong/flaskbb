--- conflicted
+++ resolved
@@ -14,14 +14,10 @@
 from sqlalchemy.orm import aliased
 
 from flaskbb.extensions import db
-<<<<<<< HEAD
+from flaskbb.utils.decorators import can_access_forum, can_access_topic
 from flaskbb.utils.helpers import slugify, get_categories_and_forums, \
     get_forums
 from flaskbb.utils.database import CRUDMixin
-=======
-from flaskbb.utils.decorators import can_access_forum, can_access_topic
-from flaskbb.utils.helpers import slugify, get_categories_and_forums, get_forums
->>>>>>> 55fa2799
 from flaskbb.utils.settings import flaskbb_config
 
 
@@ -42,6 +38,7 @@
               db.ForeignKey('topics.id',
                             use_alter=True, name="fk_tracker_topic_id"),
               nullable=False))
+
 
 # m2m table for group-forum permission mapping
 forumgroups = db.Table(
@@ -59,6 +56,7 @@
         nullable=False
     )
 )
+
 
 class TopicsRead(db.Model, CRUDMixin):
     __tablename__ = "topicsread"
@@ -712,23 +710,13 @@
         # topicsread
         return False
 
-<<<<<<< HEAD
-    def save(self, moderators=None):
+    def save(self, moderators=None, groups=None):
         """Saves a forum
 
         :param moderators: If given, it will update the moderators in this
                            forum with the given iterable of user objects.
-       """
-        if moderators is not None:
-            for moderator in self.moderators:
-                self.moderators.remove(moderator)
-            db.session.commit()
-=======
-    def save(self, groups=None):
-        """Saves a forum
->>>>>>> 55fa2799
-
-        :param groups: A list with group objects."""
+	:param groups: A list with group objects."""
+        """
         if self.id:
             db.session.merge(self)
         else:
@@ -737,6 +725,15 @@
                 from flaskbb.user.models import Group
                 self.groups = Group.query.order_by(Group.name.asc()).all()
             db.session.add(self)
+
+	    if moderators is not None:
+	        for moderator in self.moderators:
+	            self.moderators.remove(moderator)
+	        db.session.commit()
+
+	        for moderator in moderators:
+	            if moderator:
+	                self.moderators.append(moderator)
 
         db.session.commit()
         return self
@@ -900,48 +897,23 @@
         :param user: The user object is needed to check if we also need their
                      forumsread object.
         """
-        # import Group model locally to avoid cicular imports
-        from flaskbb.user.models import Group
         if user.is_authenticated():
-            # get list of user group ids
-            user_groups = [gr.id for gr in user.groups]
-            # filter forums by user groups
-            user_forums = Forum.query.filter(Forum.groups.any(
-                Group.id.in_(user_groups))
-            ).subquery()
-            forum_alias = aliased(Forum, user_forums)
-            # get all
-            forums = cls.query.join(
-                forum_alias,
-                cls.id == forum_alias.category_id
-            ).outerjoin(
-                ForumsRead,
-                db.and_(
-                    ForumsRead.forum_id == forum_alias.id,
-                    ForumsRead.user_id == user.id
-                )
-            ).add_entity(
-                forum_alias
-            ).add_entity(
-                ForumsRead
-            ).order_by(
-                Category.position, Category.id, forum_alias.position
-            ).all()
+            forums = cls.query.\
+                join(Forum, cls.id == Forum.category_id).\
+                outerjoin(ForumsRead,
+                          db.and_(ForumsRead.forum_id == Forum.id,
+                                  ForumsRead.user_id == user.id)).\
+                add_entity(Forum).\
+                add_entity(ForumsRead).\
+                order_by(Category.id, Category.position, Forum.position).\
+                all()
         else:
-            guest_group = Group.get_guest_group()
-            # filter forums by guest groups
-            guest_forums = Forum.query.filter(
-                Forum.groups.any(Group.id == guest_group.id)
-            ).subquery()
-            forum_alias = aliased(Forum, guest_forums)
-            forums = cls.query.join(
-                forum_alias,
-                cls.id == forum_alias.category_id
-            ).add_entity(
-                forum_alias
-            ).order_by(
-                Category.position, Category.id, forum_alias.position
-            ).all()
+            # Get all the forums
+            forums = cls.query.\
+                join(Forum, cls.id == Forum.category_id).\
+                add_entity(Forum).\
+                order_by(Category.id, Category.position, Forum.position).\
+                all()
 
         return get_categories_and_forums(forums, user)
 
@@ -959,48 +931,24 @@
         :param user: The user object is needed to check if we also need their
                      forumsread object.
         """
-        from flaskbb.user.models import Group
         if user.is_authenticated():
-            # get list of user group ids
-            user_groups = [gr.id for gr in user.groups]
-            # filter forums by user groups
-            user_forums = Forum.query.filter(Forum.groups.any(
-                Group.id.in_(user_groups))
-            ).subquery()
-            forum_alias = aliased(Forum, user_forums)
-            forums = cls.query.filter(
-                cls.id == category_id
-            ).join(
-                forum_alias,
-                cls.id == forum_alias.category_id
-            ).outerjoin(
-                ForumsRead,
-                db.and_(
-                    ForumsRead.forum_id == forum_alias.id,
-                    ForumsRead.user_id == user.id)
-            ).add_entity(
-                forum_alias
-            ).add_entity(
-                ForumsRead
-            ).order_by(
-                forum_alias.position
-            ).all()
+            forums = cls.query.\
+                filter(cls.id == category_id).\
+                join(Forum, cls.id == Forum.category_id).\
+                outerjoin(ForumsRead,
+                          db.and_(ForumsRead.forum_id == Forum.id,
+                                  ForumsRead.user_id == user.id)).\
+                add_entity(Forum).\
+                add_entity(ForumsRead).\
+                order_by(Forum.position).\
+                all()
         else:
-            guest_group = Group.get_guest_group()
-            # filter forums by guest groups
-            guest_forums = Forum.query.filter(
-                Forum.groups.any(Group.id == guest_group.id)
-            ).subquery()
-            forum_alias = aliased(Forum, guest_forums)
-            forums = cls.query.filter(
-                cls.id == category_id
-            ).join(
-                forum_alias, cls.id == forum_alias.category_id
-            ).add_entity(
-                forum_alias
-            ).order_by(
-                forum_alias.position
-            ).all()
+            forums = cls.query.\
+                filter(cls.id == category_id).\
+                join(Forum, cls.id == Forum.category_id).\
+                add_entity(Forum).\
+                order_by(Forum.position).\
+                all()
 
         if not forums:
             abort(404)
